#!/usr/bin/env python

import hashlib
import json
import os
import sys
import time
import traceback
from json.decoder import JSONDecodeError
from pathlib import Path

import openai
from jsonschema import Draft7Validator
from rich.console import Console, Text
from rich.live import Live
from rich.markdown import Markdown

from aider import models, prompts, utils
from aider.commands import Commands
<<<<<<< HEAD
from aider.history import ChatSummary
=======
>>>>>>> c8f1c060
from aider.repo import GitRepo
from aider.repomap import RepoMap
from aider.sendchat import send_with_retries

from ..dump import dump  # noqa: F401


class MissingAPIKeyError(ValueError):
    pass


class ExhaustedContextWindow(Exception):
    pass


def wrap_fence(name):
    return f"<{name}>", f"</{name}>"


class Coder:
    abs_fnames = None
    repo = None
    last_aider_commit_hash = None
    last_asked_for_commit_time = 0
    repo_map = None
    functions = None
    total_cost = 0.0
    num_exhausted_context_windows = 0
    last_keyboard_interrupt = None

    @classmethod
    def create(
        self,
        main_model,
        edit_format,
        io,
        **kwargs,
    ):
        from . import (
            EditBlockCoder,
            EditBlockFunctionCoder,
            SingleWholeFileFunctionCoder,
            WholeFileCoder,
            WholeFileFunctionCoder,
        )

        if not main_model:
            main_model = models.GPT35_16k

        if not main_model.always_available:
            if not check_model_availability(main_model):
                if main_model != models.GPT4:
                    io.tool_error(
                        f"API key does not support {main_model.name}, falling back to"
                        f" {models.GPT35_16k.name}"
                    )
                main_model = models.GPT35_16k

        if edit_format is None:
            edit_format = main_model.edit_format

        if edit_format == "diff":
            return EditBlockCoder(main_model, io, **kwargs)
        elif edit_format == "whole":
            return WholeFileCoder(main_model, io, **kwargs)
        elif edit_format == "whole-func":
            return WholeFileFunctionCoder(main_model, io, **kwargs)
        elif edit_format == "single-whole-func":
            return SingleWholeFileFunctionCoder(main_model, io, **kwargs)
        elif edit_format == "diff-func-list":
            return EditBlockFunctionCoder("list", main_model, io, **kwargs)
        elif edit_format in ("diff-func", "diff-func-string"):
            return EditBlockFunctionCoder("string", main_model, io, **kwargs)
        else:
            raise ValueError(f"Unknown edit format {edit_format}")

    def __init__(
        self,
        main_model,
        io,
        fnames=None,
        git_dname=None,
        pretty=True,
        show_diffs=False,
        auto_commits=True,
        dirty_commits=True,
        dry_run=False,
        map_tokens=1024,
        verbose=False,
        assistant_output_color="blue",
        code_theme="default",
        stream=True,
        use_git=True,
    ):
        if not fnames:
            fnames = []

        self.chat_completion_call_hashes = []
        self.chat_completion_response_hashes = []

        self.verbose = verbose
        self.abs_fnames = set()
        self.cur_messages = []
        self.done_messages = []

        self.io = io
        self.stream = stream

        if not auto_commits:
            dirty_commits = False

        self.auto_commits = auto_commits
        self.dirty_commits = dirty_commits
        self.assistant_output_color = assistant_output_color
        self.code_theme = code_theme

        self.dry_run = dry_run
        self.pretty = pretty

        if pretty:
            self.console = Console()
        else:
            self.console = Console(force_terminal=False, no_color=True)

        self.main_model = main_model

        self.io.tool_output(f"Model: {main_model.name}")

        self.show_diffs = show_diffs

        self.commands = Commands(self.io, self)

        for fname in fnames:
            fname = Path(fname)
            if not fname.exists():
                self.io.tool_output(f"Creating empty file {fname}")
                fname.parent.mkdir(parents=True, exist_ok=True)
                fname.touch()

<<<<<<< HEAD
=======
            if not fname.is_file():
                raise ValueError(f"{fname} is not a file")

>>>>>>> c8f1c060
            self.abs_fnames.add(str(fname.resolve()))

        if use_git:
            try:
<<<<<<< HEAD
                self.repo = GitRepo(self.io, fnames)
=======
                self.repo = GitRepo(self.io, fnames, git_dname)
>>>>>>> c8f1c060
                self.root = self.repo.root
            except FileNotFoundError:
                self.repo = None

        if self.repo:
            rel_repo_dir = self.repo.get_rel_repo_dir()
            self.io.tool_output(f"Git repo: {rel_repo_dir}")
        else:
            self.io.tool_output("Git repo: none")
            self.find_common_root()

        if main_model.use_repo_map and self.repo and self.gpt_prompts.repo_content_prefix:
            self.repo_map = RepoMap(
                map_tokens,
                self.root,
                self.main_model,
                io,
                self.gpt_prompts.repo_content_prefix,
                self.verbose,
            )

            if self.repo_map.use_ctags:
                self.io.tool_output(f"Repo-map: universal-ctags using {map_tokens} tokens")
            elif not self.repo_map.has_ctags and map_tokens > 0:
                self.io.tool_output(
                    f"Repo-map: basic using {map_tokens} tokens"
                    f" ({self.repo_map.ctags_disabled_reason})"
                )
            else:
                self.io.tool_output("Repo-map: disabled because map_tokens == 0")
        else:
            self.io.tool_output("Repo-map: disabled")

        for fname in self.get_inchat_relative_files():
            self.io.tool_output(f"Added {fname} to the chat.")

        if self.repo:
<<<<<<< HEAD
            self.repo.add_new_files(fnames)

        self.summarizer = ChatSummary(self.main_model.name)
=======
            self.repo.add_new_files(fname for fname in fnames if not Path(fname).is_dir())
>>>>>>> c8f1c060

        # validate the functions jsonschema
        if self.functions:
            for function in self.functions:
                Draft7Validator.check_schema(function)

            if self.verbose:
                self.io.tool_output("JSON Schema:")
                self.io.tool_output(json.dumps(self.functions, indent=4))

    def find_common_root(self):
        if len(self.abs_fnames) == 1:
            self.root = os.path.dirname(list(self.abs_fnames)[0])
        elif self.abs_fnames:
            self.root = os.path.commonpath(list(self.abs_fnames))
        else:
            self.root = os.getcwd()

        self.root = utils.safe_abs_path(self.root)

    def add_rel_fname(self, rel_fname):
        self.abs_fnames.add(self.abs_root_path(rel_fname))

    def abs_root_path(self, path):
        res = Path(self.root) / path
        return utils.safe_abs_path(res)

    fences = [
        ("``" + "`", "``" + "`"),
        wrap_fence("source"),
        wrap_fence("code"),
        wrap_fence("pre"),
        wrap_fence("codeblock"),
        wrap_fence("sourcecode"),
    ]
    fence = fences[0]

    def get_abs_fnames_content(self):
        for fname in list(self.abs_fnames):
            content = self.io.read_text(fname)

            if content is None:
                relative_fname = self.get_rel_fname(fname)
                self.io.tool_error(f"Dropping {relative_fname} from the chat.")
                self.abs_fnames.remove(fname)
            else:
                yield fname, content

    def choose_fence(self):
        all_content = ""
        for _fname, content in self.get_abs_fnames_content():
            all_content += content + "\n"

        good = False
        for fence_open, fence_close in self.fences:
            if fence_open in all_content or fence_close in all_content:
                continue
            good = True
            break

        if good:
            self.fence = (fence_open, fence_close)
        else:
            self.fence = self.fences[0]
            self.io.tool_error(
                "Unable to find a fencing strategy! Falling back to:"
                " {self.fence[0]}...{self.fence[1]}"
            )

        return

    def get_files_content(self, fnames=None):
        if not fnames:
            fnames = self.abs_fnames

        prompt = ""
        for fname, content in self.get_abs_fnames_content():
            relative_fname = self.get_rel_fname(fname)
            prompt += "\n"
            prompt += relative_fname
            prompt += f"\n{self.fence[0]}\n"
            prompt += content
            prompt += f"{self.fence[1]}\n"

        return prompt

    def get_repo_map(self):
        if not self.repo_map:
            return

        other_files = set(self.get_all_abs_files()) - set(self.abs_fnames)
        repo_content = self.repo_map.get_repo_map(self.abs_fnames, other_files)
        return repo_content

    def get_files_messages(self):
        all_content = ""
        if self.abs_fnames:
            files_content = self.gpt_prompts.files_content_prefix
            files_content += self.get_files_content()
        else:
            files_content = self.gpt_prompts.files_no_full_files

        all_content += files_content

        repo_content = self.get_repo_map()
        if repo_content:
            if all_content:
                all_content += "\n"
            all_content += repo_content

        files_messages = [
            dict(role="user", content=all_content),
            dict(role="assistant", content="Ok."),
        ]
        if self.abs_fnames:
            files_messages += [
                dict(role="system", content=self.fmt_system_reminder()),
            ]

        return files_messages

    def run(self, with_message=None):
        while True:
            try:
                if with_message:
                    new_user_message = with_message
                    self.io.user_input(with_message)
                else:
                    new_user_message = self.run_loop()

                while new_user_message:
                    new_user_message = self.send_new_user_message(new_user_message)

                if with_message:
                    return

            except KeyboardInterrupt:
                self.keyboard_interrupt()
            except EOFError:
                return

    def keyboard_interrupt(self):
        now = time.time()

        thresh = 2  # seconds
        if self.last_keyboard_interrupt and now - self.last_keyboard_interrupt < thresh:
            self.io.tool_error("\n\n^C KeyboardInterrupt")
            sys.exit()

        self.io.tool_error("\n\n^C again to exit")

        self.last_keyboard_interrupt = now

    def move_back_cur_messages(self, message):
        self.done_messages += self.cur_messages
        self.done_messages = self.summarizer.summarize(self.done_messages)

        if message:
            self.done_messages += [
                dict(role="user", content=message),
                dict(role="assistant", content="Ok."),
            ]
        self.cur_messages = []

    def run_loop(self):
        inp = self.io.get_input(
            self.root,
            self.get_inchat_relative_files(),
            self.get_addable_relative_files(),
            self.commands,
        )

        if self.should_dirty_commit(inp) and self.dirty_commit():
            if inp.strip():
                self.io.tool_output("Use up-arrow to retry previous command:", inp)
            return

        if not inp:
            return

        if self.commands.is_command(inp):
            return self.commands.run(inp)

        self.check_for_file_mentions(inp)

        return self.send_new_user_message(inp)

    def fmt_system_reminder(self):
        prompt = self.gpt_prompts.system_reminder
        prompt = prompt.format(fence=self.fence)
        return prompt

    def send_new_user_message(self, inp):
        self.choose_fence()

        self.cur_messages += [
            dict(role="user", content=inp),
        ]

        main_sys = self.gpt_prompts.main_system
        # if self.main_model.max_context_tokens > 4 * 1024:
        main_sys += "\n" + self.fmt_system_reminder()

        messages = [
            dict(role="system", content=main_sys),
        ]

        messages += self.done_messages
        messages += self.get_files_messages()
        messages += self.cur_messages

        if self.verbose:
            utils.show_messages(messages, functions=self.functions)

        exhausted = False
        interrupted = False
        try:
            interrupted = self.send(messages, functions=self.functions)
        except ExhaustedContextWindow:
            exhausted = True
        except openai.error.InvalidRequestError as err:
            if "maximum context length" in str(err):
                exhausted = True
            else:
                raise err

        if exhausted:
            self.num_exhausted_context_windows += 1
            self.io.tool_error("The chat session is larger than the context window!\n")
            self.commands.cmd_tokens("")
            self.io.tool_error("\nTo reduce token usage:")
            self.io.tool_error(" - Use /drop to remove unneeded files from the chat session.")
            self.io.tool_error(" - Use /clear to clear chat history.")
            return

        if self.partial_response_function_call:
            args = self.parse_partial_args()
            if args:
                content = args["explanation"]
            else:
                content = ""
        elif self.partial_response_content:
            content = self.partial_response_content
        else:
            content = ""

        if interrupted:
            content += "\n^C KeyboardInterrupt"

        self.io.tool_output()
        if interrupted:
            self.cur_messages += [dict(role="assistant", content=content)]
            return

        edited, edit_error = self.apply_updates()
        if edit_error:
            self.update_cur_messages(set())
            return edit_error

        self.update_cur_messages(edited)

        if edited:
            if self.repo and self.auto_commits and not self.dry_run:
                saved_message = self.auto_commit()
            elif hasattr(self.gpt_prompts, "files_content_gpt_edits_no_repo"):
                saved_message = self.gpt_prompts.files_content_gpt_edits_no_repo
            else:
                saved_message = None

            self.move_back_cur_messages(saved_message)

        add_rel_files_message = self.check_for_file_mentions(content)
        if add_rel_files_message:
            return add_rel_files_message

    def update_cur_messages(self, edited):
        if self.partial_response_content:
            self.cur_messages += [dict(role="assistant", content=self.partial_response_content)]
        if self.partial_response_function_call:
            self.cur_messages += [
                dict(
                    role="assistant",
                    content=None,
                    function_call=self.partial_response_function_call,
                )
            ]

    def check_for_file_mentions(self, content):
        words = set(word for word in content.split())

        # drop sentence punctuation from the end
        words = set(word.rstrip(",.!;") for word in words)

        # strip away all kinds of quotes
        quotes = "".join(['"', "'", "`"])
        words = set(word.strip(quotes) for word in words)

        addable_rel_fnames = self.get_addable_relative_files()

        mentioned_rel_fnames = set()
        fname_to_rel_fnames = {}
        for rel_fname in addable_rel_fnames:
            if rel_fname in words:
                mentioned_rel_fnames.add(str(rel_fname))

            fname = os.path.basename(rel_fname)
            if fname not in fname_to_rel_fnames:
                fname_to_rel_fnames[fname] = []
            fname_to_rel_fnames[fname].append(rel_fname)

        for fname, rel_fnames in fname_to_rel_fnames.items():
            if len(rel_fnames) == 1 and fname in words:
                mentioned_rel_fnames.add(rel_fnames[0])

        if not mentioned_rel_fnames:
            return

        for rel_fname in mentioned_rel_fnames:
            self.io.tool_output(rel_fname)

        if not self.io.confirm_ask("Add these files to the chat?"):
            return

        for rel_fname in mentioned_rel_fnames:
            self.add_rel_fname(rel_fname)

        return prompts.added_files.format(fnames=", ".join(mentioned_rel_fnames))

    def send(self, messages, model=None, functions=None):
        if not model:
            model = self.main_model.name

        self.partial_response_content = ""
        self.partial_response_function_call = dict()

        interrupted = False
        try:
            hash_object, completion = send_with_retries(model, messages, functions, self.stream)
            self.chat_completion_call_hashes.append(hash_object.hexdigest())

            if self.stream:
                self.show_send_output_stream(completion)
            else:
                self.show_send_output(completion)
        except KeyboardInterrupt:
            self.keyboard_interrupt()
            interrupted = True

        if self.partial_response_content:
            self.io.ai_output(self.partial_response_content)
        elif self.partial_response_function_call:
            # TODO: push this into subclasses
            args = self.parse_partial_args()
            if args:
                self.io.ai_output(json.dumps(args, indent=4))

        return interrupted

    def show_send_output(self, completion):
        if self.verbose:
            print(completion)

        show_func_err = None
        show_content_err = None
        try:
            self.partial_response_function_call = completion.choices[0].message.function_call
        except AttributeError as func_err:
            show_func_err = func_err

        try:
            self.partial_response_content = completion.choices[0].message.content
        except AttributeError as content_err:
            show_content_err = content_err

        resp_hash = dict(
            function_call=self.partial_response_function_call,
            content=self.partial_response_content,
        )
        resp_hash = hashlib.sha1(json.dumps(resp_hash, sort_keys=True).encode())
        self.chat_completion_response_hashes.append(resp_hash.hexdigest())

        if show_func_err and show_content_err:
            self.io.tool_error(show_func_err)
            self.io.tool_error(show_content_err)
            raise Exception("No data found in openai response!")

        prompt_tokens = completion.usage.prompt_tokens
        completion_tokens = completion.usage.completion_tokens

        tokens = f"{prompt_tokens} prompt tokens, {completion_tokens} completion tokens"
        if self.main_model.prompt_price:
            cost = prompt_tokens * self.main_model.prompt_price / 1000
            cost += completion_tokens * self.main_model.completion_price / 1000
            tokens += f", ${cost:.6f} cost"
            self.total_cost += cost

        show_resp = self.render_incremental_response(True)
        if self.pretty:
            show_resp = Markdown(
                show_resp, style=self.assistant_output_color, code_theme=self.code_theme
            )
        else:
            show_resp = Text(show_resp or "<no response>")

        self.io.console.print(show_resp)
        self.io.console.print(tokens)

    def show_send_output_stream(self, completion):
        live = None
        if self.pretty:
            live = Live(vertical_overflow="scroll")

        try:
            if live:
                live.start()

            for chunk in completion:
                if chunk.choices[0].finish_reason == "length":
                    raise ExhaustedContextWindow()

                try:
                    func = chunk.choices[0].delta.function_call
                    # dump(func)
                    for k, v in func.items():
                        if k in self.partial_response_function_call:
                            self.partial_response_function_call[k] += v
                        else:
                            self.partial_response_function_call[k] = v
                except AttributeError:
                    pass

                try:
                    text = chunk.choices[0].delta.content
                    if text:
                        self.partial_response_content += text
                except AttributeError:
                    pass

                if self.pretty:
                    self.live_incremental_response(live, False)
                else:
                    sys.stdout.write(text)
                    sys.stdout.flush()
        finally:
            if live:
                self.live_incremental_response(live, True)
                live.stop()

    def live_incremental_response(self, live, final):
        show_resp = self.render_incremental_response(final)
        if not show_resp:
            return

        md = Markdown(show_resp, style=self.assistant_output_color, code_theme=self.code_theme)
        live.update(md)

    def render_incremental_response(self, final):
        return self.partial_response_content

    def get_rel_fname(self, fname):
        return os.path.relpath(fname, self.root)

    def get_inchat_relative_files(self):
        files = [self.get_rel_fname(fname) for fname in self.abs_fnames]
        return sorted(set(files))

    def get_all_relative_files(self):
        if self.repo:
            files = self.repo.get_tracked_files()
        else:
            files = self.get_inchat_relative_files()

        return sorted(set(files))

    def get_all_abs_files(self):
        files = self.get_all_relative_files()
        files = [self.abs_root_path(path) for path in files]
        return files

    def get_last_modified(self):
        files = [Path(fn) for fn in self.get_all_abs_files() if Path(fn).exists()]
        if not files:
            return 0
        return max(path.stat().st_mtime for path in files)

    def get_addable_relative_files(self):
        return set(self.get_all_relative_files()) - set(self.get_inchat_relative_files())

    def allowed_to_edit(self, path, write_content=None):
        full_path = self.abs_root_path(path)

        if full_path in self.abs_fnames:
            if write_content:
                self.io.write_text(full_path, write_content)
            return full_path

        if not Path(full_path).exists():
            question = f"Allow creation of new file {path}?"  # noqa: E501
        else:
            question = f"Allow edits to {path} which was not previously provided?"  # noqa: E501
        if not self.io.confirm_ask(question):
            self.io.tool_error(f"Skipping edit to {path}")
            return

        if not Path(full_path).exists() and not self.dry_run:
            Path(full_path).parent.mkdir(parents=True, exist_ok=True)
            Path(full_path).touch()

        self.abs_fnames.add(full_path)

        # Check if the file is already in the repo
        if self.repo:
            tracked_files = set(self.get_tracked_files())
            relative_fname = self.get_rel_fname(full_path)
            if relative_fname not in tracked_files and self.io.confirm_ask(f"Add {path} to git?"):
                if not self.dry_run:
                    self.repo.git.add(full_path)

        if write_content:
            self.io.write_text(full_path, write_content)

        return full_path

    apply_update_errors = 0

    def apply_updates(self):
        max_apply_update_errors = 3

        try:
            edited = self.update_files()
        except ValueError as err:
            err = err.args[0]
            self.apply_update_errors += 1
            if self.apply_update_errors < max_apply_update_errors:
                self.io.tool_error(f"Malformed response #{self.apply_update_errors}, retrying...")
                self.io.tool_error(str(err))
                return None, err
            else:
                self.io.tool_error(f"Malformed response #{self.apply_update_errors}, aborting.")
                return False, None

        except Exception as err:
            print(err)
            print()
            traceback.print_exc()
            self.apply_update_errors += 1
            if self.apply_update_errors < max_apply_update_errors:
                self.io.tool_error(f"Update exception #{self.apply_update_errors}, retrying...")
                return None, str(err)
            else:
                self.io.tool_error(f"Update exception #{self.apply_update_errors}, aborting")
                return False, None

        self.apply_update_errors = 0

        if edited:
            for path in sorted(edited):
                if self.dry_run:
                    self.io.tool_output(f"Did not apply edit to {path} (--dry-run)")
                else:
                    self.io.tool_output(f"Applied edit to {path}")

        return edited, None

    def parse_partial_args(self):
        # dump(self.partial_response_function_call)

        data = self.partial_response_function_call.get("arguments")
        if not data:
            return

        try:
            return json.loads(data)
        except JSONDecodeError:
            pass

        try:
            return json.loads(data + "]}")
        except JSONDecodeError:
            pass

        try:
            return json.loads(data + "}]}")
        except JSONDecodeError:
            pass

        try:
            return json.loads(data + '"}]}')
        except JSONDecodeError:
            pass

    # commits...

    def get_context_from_history(self, history):
        context = ""
        if history:
            for msg in history:
                context += "\n" + msg["role"].upper() + ": " + msg["content"] + "\n"
        return context

    def auto_commit(self):
        context = self.get_context_from_history(self.cur_messages)
        res = self.repo.commit(context=context, prefix="aider: ")
        if res:
            commit_hash, commit_message = res
            self.last_aider_commit_hash = commit_hash

            return self.gpt_prompts.files_content_gpt_edits.format(
                hash=commit_hash,
                message=commit_message,
            )

        self.io.tool_output("No changes made to git tracked files.")
        return self.gpt_prompts.files_content_gpt_no_edits

    def should_dirty_commit(self, inp):
        cmds = self.commands.matching_commands(inp)
        if cmds:
            matching_commands, _, _ = cmds
            if len(matching_commands) == 1:
                cmd = matching_commands[0][1:]
                if cmd in "add clear commit diff drop exit help ls tokens".split():
                    return

        if self.last_asked_for_commit_time >= self.get_last_modified():
            return
        return True

    def dirty_commit(self):
        if not self.dirty_commits:
            return
        if not self.repo:
            return
        if not self.repo.is_dirty():
            return

        self.io.tool_output("Git repo has uncommitted changes.")
        self.repo.show_diffs(self.pretty)
        self.last_asked_for_commit_time = self.get_last_modified()
        res = self.io.prompt_ask(
            "Commit before the chat proceeds [y/n/commit message]?",
            default="y",
        ).strip()
        if res.lower() in ["n", "no"]:
            self.io.tool_error("Skipped commmit.")
            return
        if res.lower() in ["y", "yes"]:
            message = None
        else:
            message = res.strip()

        self.repo.commit(message=message)

        # files changed, move cur messages back behind the files messages
        self.move_back_cur_messages(self.gpt_prompts.files_content_local_edits)
        return True


def check_model_availability(main_model):
    available_models = openai.Model.list()
    model_ids = [model.id for model in available_models["data"]]
    return main_model.name in model_ids<|MERGE_RESOLUTION|>--- conflicted
+++ resolved
@@ -17,10 +17,7 @@
 
 from aider import models, prompts, utils
 from aider.commands import Commands
-<<<<<<< HEAD
 from aider.history import ChatSummary
-=======
->>>>>>> c8f1c060
 from aider.repo import GitRepo
 from aider.repomap import RepoMap
 from aider.sendchat import send_with_retries
@@ -160,21 +157,14 @@
                 fname.parent.mkdir(parents=True, exist_ok=True)
                 fname.touch()
 
-<<<<<<< HEAD
-=======
             if not fname.is_file():
                 raise ValueError(f"{fname} is not a file")
 
->>>>>>> c8f1c060
             self.abs_fnames.add(str(fname.resolve()))
 
         if use_git:
             try:
-<<<<<<< HEAD
-                self.repo = GitRepo(self.io, fnames)
-=======
                 self.repo = GitRepo(self.io, fnames, git_dname)
->>>>>>> c8f1c060
                 self.root = self.repo.root
             except FileNotFoundError:
                 self.repo = None
@@ -212,13 +202,9 @@
             self.io.tool_output(f"Added {fname} to the chat.")
 
         if self.repo:
-<<<<<<< HEAD
-            self.repo.add_new_files(fnames)
+            self.repo.add_new_files(fname for fname in fnames if not Path(fname).is_dir())
 
         self.summarizer = ChatSummary(self.main_model.name)
-=======
-            self.repo.add_new_files(fname for fname in fnames if not Path(fname).is_dir())
->>>>>>> c8f1c060
 
         # validate the functions jsonschema
         if self.functions:
