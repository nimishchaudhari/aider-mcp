<<<<<<< HEAD
class Model_GPT4_32k:
    name = "gpt-4-32k"
    max_context_tokens = 32 * 1024
    edit_format = "diff"
=======
import re
>>>>>>> 44198e8b


class Model:
    def __init__(self, name, tokens=None):
        self.name = name
        if tokens is None:
            match = re.search(r"-([0-9]+)k", name)

            default_tokens = 8

<<<<<<< HEAD
class Model_GPT4:
    name = "gpt-4"
    max_context_tokens = 8 * 1024
    edit_format = "diff"
=======
            tokens = int(match.group(1)) if match else default_tokens
>>>>>>> 44198e8b

        self.max_context_tokens = tokens * 1024

        if self.is_gpt4() or self.is_gpt35():
            return

        raise ValueError(f"Unsupported model: {name}")

<<<<<<< HEAD
class Model_GPT35:
    name = "gpt-3.5-turbo"
    max_context_tokens = 4 * 1024
    edit_format = "whole"
=======
    def is_gpt4(self):
        return self.name.startswith("gpt-4")
>>>>>>> 44198e8b

    def is_gpt35(self):
        return self.name.startswith("gpt-3.5-turbo")

    def is_always_available(self):
        return self.is_gpt35()


<<<<<<< HEAD
class Model_GPT35_16k:
    name = "gpt-3.5-turbo-16k"
    max_context_tokens = 16 * 1024
    edit_format = "diff"


GPT35_16k = Model_GPT35_16k()

GPT35_models = [GPT35, GPT35_16k]
GPT4_models = [GPT4, GPT4_32k]


def get_model(name):
    models = GPT35_models + GPT4_models

    for model in models:
        if model.name == name:
            return model

    raise ValueError(f"Unsupported model: {name}")
=======
GPT4 = Model("gpt-4", 8)
GPT35 = Model("gpt-3.5-turbo")
GPT35_16k = Model("gpt-3.5-turbo-16k")
>>>>>>> 44198e8b
<|MERGE_RESOLUTION|>--- conflicted
+++ resolved
@@ -1,11 +1,4 @@
-<<<<<<< HEAD
-class Model_GPT4_32k:
-    name = "gpt-4-32k"
-    max_context_tokens = 32 * 1024
-    edit_format = "diff"
-=======
 import re
->>>>>>> 44198e8b
 
 
 class Model:
@@ -16,31 +9,22 @@
 
             default_tokens = 8
 
-<<<<<<< HEAD
-class Model_GPT4:
-    name = "gpt-4"
-    max_context_tokens = 8 * 1024
-    edit_format = "diff"
-=======
             tokens = int(match.group(1)) if match else default_tokens
->>>>>>> 44198e8b
 
         self.max_context_tokens = tokens * 1024
 
-        if self.is_gpt4() or self.is_gpt35():
+        if self.is_gpt4():
+            self.edit_format = "diff"
+            return
+
+        if self.is_gpt35():
+            self.edit_format = "whole"
             return
 
         raise ValueError(f"Unsupported model: {name}")
 
-<<<<<<< HEAD
-class Model_GPT35:
-    name = "gpt-3.5-turbo"
-    max_context_tokens = 4 * 1024
-    edit_format = "whole"
-=======
     def is_gpt4(self):
         return self.name.startswith("gpt-4")
->>>>>>> 44198e8b
 
     def is_gpt35(self):
         return self.name.startswith("gpt-3.5-turbo")
@@ -49,29 +33,6 @@
         return self.is_gpt35()
 
 
-<<<<<<< HEAD
-class Model_GPT35_16k:
-    name = "gpt-3.5-turbo-16k"
-    max_context_tokens = 16 * 1024
-    edit_format = "diff"
-
-
-GPT35_16k = Model_GPT35_16k()
-
-GPT35_models = [GPT35, GPT35_16k]
-GPT4_models = [GPT4, GPT4_32k]
-
-
-def get_model(name):
-    models = GPT35_models + GPT4_models
-
-    for model in models:
-        if model.name == name:
-            return model
-
-    raise ValueError(f"Unsupported model: {name}")
-=======
 GPT4 = Model("gpt-4", 8)
 GPT35 = Model("gpt-3.5-turbo")
-GPT35_16k = Model("gpt-3.5-turbo-16k")
->>>>>>> 44198e8b
+GPT35_16k = Model("gpt-3.5-turbo-16k")